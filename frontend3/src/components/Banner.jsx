<<<<<<< HEAD
import React, { useState, useEffect } from 'react';
import { useConfig } from '../hooks/useApi';
import { useBanners } from '../hooks/useBanners';

function Banner() {
  const [isVisible, setIsVisible] = useState(true);
  const [activeIndex, setActiveIndex] = useState(0);
  const { config } = useConfig();
  const { messages, loading } = useBanners();

  const hasMessages = messages && messages.length > 0;

  // Rotate messages every 8s if multiple (hook must always run to keep order stable)
  useEffect(() => {
    if (!hasMessages || messages.length < 2) return;
    const id = setInterval(() => {
      setActiveIndex((i) => (i + 1) % messages.length);
    }, 8000);
    return () => clearInterval(id);
  }, [hasMessages, messages]);

  // Not ready or disabled or closed
  if (!config || !config.banner_enabled || !isVisible) {
    return null;
  }

  const currentMessage = hasMessages ? messages[activeIndex] : `Welcome to ${config.app_name}!`;

  return (
    <div className="bg-cyan-600 text-white text-center p-2 text-sm flex justify-between items-center">
      <span className="flex items-center gap-2">
        <img src="/agent11.png" alt="logo" className="w-5 h-5 opacity-90" />
        <span>{currentMessage}</span>
      </span>
      <div className="flex items-center gap-2">
        {hasMessages && messages.length > 1 && (
          <span className="text-xs opacity-70">{activeIndex + 1}/{messages.length}</span>
        )}
        <button onClick={() => setIsVisible(false)} className="px-2" aria-label="Close banner">
          &times;
        </button>
      </div>
    </div>
  );
}

=======
import React, { useState, useEffect } from 'react';

function Banner() {
  const [messages, setMessages] = useState([]);
  const [dismissedMessages, setDismissedMessages] = useState(new Set());

  useEffect(() => {
    const fetchBannerMessages = async () => {
      try {
        const response = await fetch('/api/banners');
        if (response.ok) {
          const data = await response.json();
          if (data.messages && data.messages.length > 0) {
            setMessages(data.messages);
          }
        }
      } catch (error) {
        console.error('Error fetching banner messages:', error);
      }
    };

    fetchBannerMessages();
  }, []);

  const handleDismiss = (messageIndex) => {
    setDismissedMessages(prev => new Set([...prev, messageIndex]));
  };

  const visibleMessages = messages.filter((_, index) => !dismissedMessages.has(index));

  if (visibleMessages.length === 0) return null;

  return (
    <div className="w-full">
      {visibleMessages.map((message, index) => {
        const originalIndex = messages.indexOf(message);
        return (
          <div key={originalIndex} className="w-full bg-cyan-600 text-white text-center p-2 text-sm flex justify-between items-center border-b border-cyan-700 last:border-b-0">
            <span>
              {message}
            </span>
            <button 
              onClick={() => handleDismiss(originalIndex)} 
              className="px-2 hover:bg-cyan-700 rounded"
            >
              &times;
            </button>
          </div>
        );
      })}
    </div>
  );
}

>>>>>>> d9f83cf8
export default Banner;<|MERGE_RESOLUTION|>--- conflicted
+++ resolved
@@ -1,104 +1,55 @@
-<<<<<<< HEAD
-import React, { useState, useEffect } from 'react';
-import { useConfig } from '../hooks/useApi';
-import { useBanners } from '../hooks/useBanners';
-
-function Banner() {
-  const [isVisible, setIsVisible] = useState(true);
-  const [activeIndex, setActiveIndex] = useState(0);
-  const { config } = useConfig();
-  const { messages, loading } = useBanners();
-
-  const hasMessages = messages && messages.length > 0;
-
-  // Rotate messages every 8s if multiple (hook must always run to keep order stable)
-  useEffect(() => {
-    if (!hasMessages || messages.length < 2) return;
-    const id = setInterval(() => {
-      setActiveIndex((i) => (i + 1) % messages.length);
-    }, 8000);
-    return () => clearInterval(id);
-  }, [hasMessages, messages]);
-
-  // Not ready or disabled or closed
-  if (!config || !config.banner_enabled || !isVisible) {
-    return null;
-  }
-
-  const currentMessage = hasMessages ? messages[activeIndex] : `Welcome to ${config.app_name}!`;
-
-  return (
-    <div className="bg-cyan-600 text-white text-center p-2 text-sm flex justify-between items-center">
-      <span className="flex items-center gap-2">
-        <img src="/agent11.png" alt="logo" className="w-5 h-5 opacity-90" />
-        <span>{currentMessage}</span>
-      </span>
-      <div className="flex items-center gap-2">
-        {hasMessages && messages.length > 1 && (
-          <span className="text-xs opacity-70">{activeIndex + 1}/{messages.length}</span>
-        )}
-        <button onClick={() => setIsVisible(false)} className="px-2" aria-label="Close banner">
-          &times;
-        </button>
-      </div>
-    </div>
-  );
-}
-
-=======
-import React, { useState, useEffect } from 'react';
-
-function Banner() {
-  const [messages, setMessages] = useState([]);
-  const [dismissedMessages, setDismissedMessages] = useState(new Set());
-
-  useEffect(() => {
-    const fetchBannerMessages = async () => {
-      try {
-        const response = await fetch('/api/banners');
-        if (response.ok) {
-          const data = await response.json();
-          if (data.messages && data.messages.length > 0) {
-            setMessages(data.messages);
-          }
-        }
-      } catch (error) {
-        console.error('Error fetching banner messages:', error);
-      }
-    };
-
-    fetchBannerMessages();
-  }, []);
-
-  const handleDismiss = (messageIndex) => {
-    setDismissedMessages(prev => new Set([...prev, messageIndex]));
-  };
-
-  const visibleMessages = messages.filter((_, index) => !dismissedMessages.has(index));
-
-  if (visibleMessages.length === 0) return null;
-
-  return (
-    <div className="w-full">
-      {visibleMessages.map((message, index) => {
-        const originalIndex = messages.indexOf(message);
-        return (
-          <div key={originalIndex} className="w-full bg-cyan-600 text-white text-center p-2 text-sm flex justify-between items-center border-b border-cyan-700 last:border-b-0">
-            <span>
-              {message}
-            </span>
-            <button 
-              onClick={() => handleDismiss(originalIndex)} 
-              className="px-2 hover:bg-cyan-700 rounded"
-            >
-              &times;
-            </button>
-          </div>
-        );
-      })}
-    </div>
-  );
-}
-
->>>>>>> d9f83cf8
+import React, { useState, useEffect } from 'react';
+
+function Banner() {
+  const [messages, setMessages] = useState([]);
+  const [dismissedMessages, setDismissedMessages] = useState(new Set());
+
+  useEffect(() => {
+    const fetchBannerMessages = async () => {
+      try {
+        const response = await fetch('/api/banners');
+        if (response.ok) {
+          const data = await response.json();
+          if (data.messages && data.messages.length > 0) {
+            setMessages(data.messages);
+          }
+        }
+      } catch (error) {
+        console.error('Error fetching banner messages:', error);
+      }
+    };
+
+    fetchBannerMessages();
+  }, []);
+
+  const handleDismiss = (messageIndex) => {
+    setDismissedMessages(prev => new Set([...prev, messageIndex]));
+  };
+
+  const visibleMessages = messages.filter((_, index) => !dismissedMessages.has(index));
+
+  if (visibleMessages.length === 0) return null;
+
+  return (
+    <div className="w-full">
+      {visibleMessages.map((message, index) => {
+        const originalIndex = messages.indexOf(message);
+        return (
+          <div key={originalIndex} className="w-full bg-cyan-600 text-white text-center p-2 text-sm flex justify-between items-center border-b border-cyan-700 last:border-b-0">
+            <span>
+              {message}
+            </span>
+            <button 
+              onClick={() => handleDismiss(originalIndex)} 
+              className="px-2 hover:bg-cyan-700 rounded"
+            >
+              &times;
+            </button>
+          </div>
+        );
+      })}
+    </div>
+  );
+}
+
 export default Banner;