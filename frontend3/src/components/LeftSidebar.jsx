--- conflicted
+++ resolved
@@ -1,153 +1,74 @@
-<<<<<<< HEAD
-import React from 'react';
-import { useConfig } from '../hooks/useApi';
-
-function LeftSidebar() {
-  const { config, error } = useConfig();
-
-  if (error) {
-    return <div>Error loading config: {error.message}</div>;
-  }
-
-  if (!config) {
-    return <div>Loading...</div>;
-  }
-
-  const features = config.features || {};
-
-  return (
-    <aside id="left-sidebar" className="w-72 bg-gray-800 flex-shrink-0 flex flex-col p-4 space-y-4 border-r border-gray-700 lg:relative">
-      <div className="flex justify-between items-center">
-        <h1 className="text-xl font-bold">{config.app_name}</h1>
-        <button className="lg:hidden">
-          <i className="fas fa-times"></i>
-        </button>
-      </div>
-      {features.workspaces && (
-        <div>
-          <label htmlFor="workspace-select" className="text-sm font-semibold text-gray-400 mb-1 block">
-            Workspace
-          </label>
-          <select id="workspace-select" className="w-full bg-gray-700 border-gray-600 rounded-md p-2 text-sm focus:ring-cyan-500 focus:border-cyan-500">
-            {config.workspaces && config.workspaces.map((workspace) => (
-              <option key={workspace.id} value={workspace.id}>
-                {workspace.name}
-              </option>
-            ))}
-          </select>
-        </div>
-      )}
-      <button className="w-full bg-cyan-500 hover:bg-cyan-600 text-white font-bold py-2 px-4 rounded-lg transition-all flex items-center justify-center">
-        <i className="fas fa-plus mr-2"></i> New Chat
-      </button>
-      <div className="flex-grow overflow-y-auto space-y-4">
-        {features.chat_history && (
-          <div>
-            <h2 className="text-sm font-semibold text-gray-400 mb-2">History</h2>
-            <ul id="conversation-list" className="space-y-2">
-              {/* Placeholder history items when feature enabled */}
-              <li className="bg-gray-700 p-2 rounded-lg cursor-pointer hover:bg-gray-600 transition-all">
-                Analyze sales_data.csv
-              </li>
-              <li className="p-2 rounded-lg cursor-pointer hover:bg-gray-600 transition-all">
-                Draft marketing copy
-              </li>
-            </ul>
-          </div>
-        )}
-        {features.rag && (
-          <div>
-              <h2 className="text-sm font-semibold text-gray-400 mb-2">RAG Sources</h2>
-            <input
-              type="search"
-              id="rag-search"
-              placeholder="Filter sources..."
-              className="w-full bg-gray-700 border-gray-600 rounded-md p-2 text-sm mb-2 focus:ring-cyan-500 focus:border-cyan-500"
-            />
-            <div id="rag-source-list" className="space-y-2"></div>
-            <button id="rag-show-more" className="text-cyan-400 text-sm mt-2 hover:underline">
-              Show More
-            </button>
-          </div>
-        )}
-      </div>
-    </aside>
-  );
-}
-
-=======
-import React from 'react';
-import { useConfig } from '../hooks/useApi';
-
-function LeftSidebar() {
-  const { config, error } = useConfig();
-
-  if (error) {
-    return <div>Error loading config: {error.message}</div>;
-  }
-
-  if (!config) {
-    return <div>Loading...</div>;
-  }
-
-  return (
-    <aside id="left-sidebar" className="w-72 bg-gray-800 flex-shrink-0 flex flex-col p-4 space-y-4 border-r border-gray-700 lg:relative">
-      <div className="flex justify-between items-center">
-        <h1 className="text-xl font-bold">Gemini Chat</h1>
-        <button className="lg:hidden">
-          <i className="fas fa-times"></i>
-        </button>
-      </div>
-      {config.features?.workspaces && (
-        <div>
-          <label htmlFor="workspace-select" className="text-sm font-semibold text-gray-400 mb-1 block">
-            Workspace
-          </label>
-          <select id="workspace-select" className="w-full bg-gray-700 border-gray-600 rounded-md p-2 text-sm focus:ring-cyan-500 focus:border-cyan-500">
-            {config.workspaces && config.workspaces.map((workspace) => (
-              <option key={workspace.id} value={workspace.id}>
-                {workspace.name}
-              </option>
-            ))}
-          </select>
-        </div>
-      )}
-      <button className="w-full bg-cyan-500 hover:bg-cyan-600 text-white font-bold py-2 px-4 rounded-lg transition-all flex items-center justify-center">
-        <i className="fas fa-plus mr-2"></i> New Chat
-      </button>
-      <div className="flex-grow overflow-y-auto space-y-4">
-        {config.features?.chat_history && (
-          <div>
-            <h2 className="text-sm font-semibold text-gray-400 mb-2">History</h2>
-            <ul id="conversation-list" className="space-y-2">
-              <li className="bg-gray-700 p-2 rounded-lg cursor-pointer hover:bg-gray-600 transition-all">
-                Analyze sales_data.csv
-              </li>
-              <li className="p-2 rounded-lg cursor-pointer hover:bg-gray-600 transition-all">
-                Draft marketing copy
-              </li>
-            </ul>
-          </div>
-        )}
-        {config.features?.rag && (
-          <div>
-            <h2 className="text-sm font-semibold text-gray-400 mb-2">RAG Sources</h2>
-            <input
-              type="search"
-              id="rag-search"
-              placeholder="Filter sources..."
-              className="w-full bg-gray-700 border-gray-600 rounded-md p-2 text-sm mb-2 focus:ring-cyan-500 focus:border-cyan-500"
-            />
-            <div id="rag-source-list" className="space-y-2"></div>
-            <button id="rag-show-more" className="text-cyan-400 text-sm mt-2 hover:underline">
-              Show More
-            </button>
-          </div>
-        )}
-      </div>
-    </aside>
-  );
-}
-
->>>>>>> d9f83cf8
+import React from 'react';
+import { useConfig } from '../hooks/useApi';
+
+function LeftSidebar() {
+  const { config, error } = useConfig();
+
+  if (error) {
+    return <div>Error loading config: {error.message}</div>;
+  }
+
+  if (!config) {
+    return <div>Loading...</div>;
+  }
+
+  return (
+    <aside id="left-sidebar" className="w-72 bg-gray-800 flex-shrink-0 flex flex-col p-4 space-y-4 border-r border-gray-700 lg:relative">
+      <div className="flex justify-between items-center">
+        <h1 className="text-xl font-bold">Gemini Chat</h1>
+        <button className="lg:hidden">
+          <i className="fas fa-times"></i>
+        </button>
+      </div>
+      {config.features?.workspaces && (
+        <div>
+          <label htmlFor="workspace-select" className="text-sm font-semibold text-gray-400 mb-1 block">
+            Workspace
+          </label>
+          <select id="workspace-select" className="w-full bg-gray-700 border-gray-600 rounded-md p-2 text-sm focus:ring-cyan-500 focus:border-cyan-500">
+            {config.workspaces && config.workspaces.map((workspace) => (
+              <option key={workspace.id} value={workspace.id}>
+                {workspace.name}
+              </option>
+            ))}
+          </select>
+        </div>
+      )}
+      <button className="w-full bg-cyan-500 hover:bg-cyan-600 text-white font-bold py-2 px-4 rounded-lg transition-all flex items-center justify-center">
+        <i className="fas fa-plus mr-2"></i> New Chat
+      </button>
+      <div className="flex-grow overflow-y-auto space-y-4">
+        {config.features?.chat_history && (
+          <div>
+            <h2 className="text-sm font-semibold text-gray-400 mb-2">History</h2>
+            <ul id="conversation-list" className="space-y-2">
+              <li className="bg-gray-700 p-2 rounded-lg cursor-pointer hover:bg-gray-600 transition-all">
+                Analyze sales_data.csv
+              </li>
+              <li className="p-2 rounded-lg cursor-pointer hover:bg-gray-600 transition-all">
+                Draft marketing copy
+              </li>
+            </ul>
+          </div>
+        )}
+        {config.features?.rag && (
+          <div>
+            <h2 className="text-sm font-semibold text-gray-400 mb-2">RAG Sources</h2>
+            <input
+              type="search"
+              id="rag-search"
+              placeholder="Filter sources..."
+              className="w-full bg-gray-700 border-gray-600 rounded-md p-2 text-sm mb-2 focus:ring-cyan-500 focus:border-cyan-500"
+            />
+            <div id="rag-source-list" className="space-y-2"></div>
+            <button id="rag-show-more" className="text-cyan-400 text-sm mt-2 hover:underline">
+              Show More
+            </button>
+          </div>
+        )}
+      </div>
+    </aside>
+  );
+}
+
 export default LeftSidebar;