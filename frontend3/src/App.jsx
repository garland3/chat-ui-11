<<<<<<< HEAD

import React, { useEffect } from 'react';
import LeftSidebar from './components/LeftSidebar';
import MainContent from './components/MainContent';
import RightSidebar from './components/RightSidebar';
import Banner from './components/Banner';

function App() {
  useEffect(() => {
    console.log('App component mounted');
  }, []);

  return (
    <div className="bg-gray-900 text-gray-100 font-sans antialiased overflow-hidden flex flex-col h-screen w-screen">
      <Banner />
      <div id="app" className="flex flex-grow relative">
        <LeftSidebar />
        <MainContent />
        <RightSidebar />
      </div>
    </div>
  );
}

export default App;
=======

import React, { useEffect } from 'react';
import LeftSidebar from './components/LeftSidebar';
import MainContent from './components/MainContent';
import RightSidebar from './components/RightSidebar';
import Banner from './components/Banner';

function App() {
  useEffect(() => {
    console.log('App component mounted');
  }, []);

  return (
    <div className="bg-gray-900 text-gray-100 font-sans antialiased overflow-hidden h-screen flex flex-col">
      <Banner />
      <div id="app" className="flex flex-1 w-screen relative">
        <LeftSidebar />
        <MainContent />
        <RightSidebar />
      </div>
    </div>
  );
}

export default App;
>>>>>>> d9f83cf8
<|MERGE_RESOLUTION|>--- conflicted
+++ resolved
@@ -1,53 +1,25 @@
-<<<<<<< HEAD
-
-import React, { useEffect } from 'react';
-import LeftSidebar from './components/LeftSidebar';
-import MainContent from './components/MainContent';
-import RightSidebar from './components/RightSidebar';
-import Banner from './components/Banner';
-
-function App() {
-  useEffect(() => {
-    console.log('App component mounted');
-  }, []);
-
-  return (
-    <div className="bg-gray-900 text-gray-100 font-sans antialiased overflow-hidden flex flex-col h-screen w-screen">
-      <Banner />
-      <div id="app" className="flex flex-grow relative">
-        <LeftSidebar />
-        <MainContent />
-        <RightSidebar />
-      </div>
-    </div>
-  );
-}
-
-export default App;
-=======
-
-import React, { useEffect } from 'react';
-import LeftSidebar from './components/LeftSidebar';
-import MainContent from './components/MainContent';
-import RightSidebar from './components/RightSidebar';
-import Banner from './components/Banner';
-
-function App() {
-  useEffect(() => {
-    console.log('App component mounted');
-  }, []);
-
-  return (
-    <div className="bg-gray-900 text-gray-100 font-sans antialiased overflow-hidden h-screen flex flex-col">
-      <Banner />
-      <div id="app" className="flex flex-1 w-screen relative">
-        <LeftSidebar />
-        <MainContent />
-        <RightSidebar />
-      </div>
-    </div>
-  );
-}
-
-export default App;
->>>>>>> d9f83cf8
+
+import React, { useEffect } from 'react';
+import LeftSidebar from './components/LeftSidebar';
+import MainContent from './components/MainContent';
+import RightSidebar from './components/RightSidebar';
+import Banner from './components/Banner';
+
+function App() {
+  useEffect(() => {
+    console.log('App component mounted');
+  }, []);
+
+  return (
+    <div className="bg-gray-900 text-gray-100 font-sans antialiased overflow-hidden h-screen flex flex-col">
+      <Banner />
+      <div id="app" className="flex flex-1 w-screen relative">
+        <LeftSidebar />
+        <MainContent />
+        <RightSidebar />
+      </div>
+    </div>
+  );
+}
+
+export default App;