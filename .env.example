<<<<<<< HEAD
# Development mode - skip authentication when true
DEBUG_MODE=true

# Use TestClient for RAG mock instead of separate server
MOCK_RAG=true

# Banner system configuration
BANNER_ENABLED=true
MOCK_BANNER=true
BANNER_MOCK_URL=http://localhost:8002
BANNER_API_KEY=your_banner_api_key_here

# Server configuration
PORT=8000
APP_NAME=Chat UI 11

# API Keys for LLM services
OPENAI_API_KEY=skalba
ANTHROPIC_API_KEY=your_anthropic_api_key_here
GOOGLE_API_KEY=your_google_api_key_here

# LLM Health Check configuration
LLM_HEALTH_CHECK_INTERVAL=5

# Admin configuration
ADMIN_GROUP=admin

# MCP Health Check configuration (for admin panel)
MCP_HEALTH_CHECK_INTERVAL=300

# ------------------------------------
# Feature Flags (rollout controls)
# All default to false -> basic chat experience
# Enable individually to expose advanced capabilities
# ------------------------------------
FEATURE_WORKSPACES_ENABLED=false
FEATURE_RAG_ENABLED=false
FEATURE_TOOLS_ENABLED=false
FEATURE_MARKETPLACE_ENABLED=false
FEATURE_FILES_PANEL_ENABLED=false
FEATURE_CHAT_HISTORY_ENABLED=false
=======
#############################################
# Core / Development
#############################################
# Development mode - skip authentication when true
DEBUG_MODE=true

MOCK_RAG=true

# Server configuration
PORT=8000
APP_NAME=Chat UI 13

# Agent mode configuration
AGENT_MAX_STEPS=10
AGENT_DEFAULT_ENABLED=true
AGENT_MODE_AVAILABLE=true

# API Keys for LLM services
OPENAI_API_KEY=sk-pro
ANTHROPIC_API_KEY=your_anthropic_api_key_here
GOOGLE_API_KEY=your_google_api_key_here
OPENROUTER_API_KEY=sk-or


# Banner system configuration
BANNER_ENABLED=true
MOCK_BANNER=true
BANNER_MOCK_URL=http://localhost:8002
BANNER_API_KEY=your_banner_api_key_here


# Example .env configuration for OpenTelemetry logging

# Environment mode (development or production)
ENVIRONMENT=development

#############################################
# UI / Frontend
#############################################

# OpenTelemetry configuration (optional - for future use)
# OTEL_EXPORTER_OTLP_ENDPOINT=http://localhost:4317
# OTEL_SERVICE_NAME=chat-ui-backend
# OTEL_SERVICE_VERSION=1.0.0

# Log level override (DEBUG, INFO, WARNING, ERROR)
# LOG_LEVEL=INFO

USE_NEW_FRONTEND=true

#############################################
# Feature Flags (rollout controls)
# Toggle advanced capabilities without changing code.
# Set to true to enable in UI + API; false hides & suppresses data.
# These are initialized to reflect your current enabled features.
#############################################
FEATURE_WORKSPACES_ENABLED=false    # Workspace selector (none configured yet)
FEATURE_RAG_ENABLED=false            # RAG sources (MOCK_RAG currently true)
FEATURE_TOOLS_ENABLED=false          # MCP / tools panel
FEATURE_MARKETPLACE_ENABLED=false   # Marketplace browsing (disabled)
FEATURE_FILES_PANEL_ENABLED=false    # Uploaded/session files panel
FEATURE_CHAT_HISTORY_ENABLED=false   # Previous chat history list

# (Adjust above to stage rollouts. For a bare-bones chat set them all to false.)
>>>>>>> d9f83cf8
<|MERGE_RESOLUTION|>--- conflicted
+++ resolved
@@ -1,108 +1,64 @@
-<<<<<<< HEAD
-# Development mode - skip authentication when true
-DEBUG_MODE=true
-
-# Use TestClient for RAG mock instead of separate server
-MOCK_RAG=true
-
-# Banner system configuration
-BANNER_ENABLED=true
-MOCK_BANNER=true
-BANNER_MOCK_URL=http://localhost:8002
-BANNER_API_KEY=your_banner_api_key_here
-
-# Server configuration
-PORT=8000
-APP_NAME=Chat UI 11
-
-# API Keys for LLM services
-OPENAI_API_KEY=skalba
-ANTHROPIC_API_KEY=your_anthropic_api_key_here
-GOOGLE_API_KEY=your_google_api_key_here
-
-# LLM Health Check configuration
-LLM_HEALTH_CHECK_INTERVAL=5
-
-# Admin configuration
-ADMIN_GROUP=admin
-
-# MCP Health Check configuration (for admin panel)
-MCP_HEALTH_CHECK_INTERVAL=300
-
-# ------------------------------------
-# Feature Flags (rollout controls)
-# All default to false -> basic chat experience
-# Enable individually to expose advanced capabilities
-# ------------------------------------
-FEATURE_WORKSPACES_ENABLED=false
-FEATURE_RAG_ENABLED=false
-FEATURE_TOOLS_ENABLED=false
-FEATURE_MARKETPLACE_ENABLED=false
-FEATURE_FILES_PANEL_ENABLED=false
-FEATURE_CHAT_HISTORY_ENABLED=false
-=======
-#############################################
-# Core / Development
-#############################################
-# Development mode - skip authentication when true
-DEBUG_MODE=true
-
-MOCK_RAG=true
-
-# Server configuration
-PORT=8000
-APP_NAME=Chat UI 13
-
-# Agent mode configuration
-AGENT_MAX_STEPS=10
-AGENT_DEFAULT_ENABLED=true
-AGENT_MODE_AVAILABLE=true
-
-# API Keys for LLM services
-OPENAI_API_KEY=sk-pro
-ANTHROPIC_API_KEY=your_anthropic_api_key_here
-GOOGLE_API_KEY=your_google_api_key_here
-OPENROUTER_API_KEY=sk-or
-
-
-# Banner system configuration
-BANNER_ENABLED=true
-MOCK_BANNER=true
-BANNER_MOCK_URL=http://localhost:8002
-BANNER_API_KEY=your_banner_api_key_here
-
-
-# Example .env configuration for OpenTelemetry logging
-
-# Environment mode (development or production)
-ENVIRONMENT=development
-
-#############################################
-# UI / Frontend
-#############################################
-
-# OpenTelemetry configuration (optional - for future use)
-# OTEL_EXPORTER_OTLP_ENDPOINT=http://localhost:4317
-# OTEL_SERVICE_NAME=chat-ui-backend
-# OTEL_SERVICE_VERSION=1.0.0
-
-# Log level override (DEBUG, INFO, WARNING, ERROR)
-# LOG_LEVEL=INFO
-
-USE_NEW_FRONTEND=true
-
-#############################################
-# Feature Flags (rollout controls)
-# Toggle advanced capabilities without changing code.
-# Set to true to enable in UI + API; false hides & suppresses data.
-# These are initialized to reflect your current enabled features.
-#############################################
-FEATURE_WORKSPACES_ENABLED=false    # Workspace selector (none configured yet)
-FEATURE_RAG_ENABLED=false            # RAG sources (MOCK_RAG currently true)
-FEATURE_TOOLS_ENABLED=false          # MCP / tools panel
-FEATURE_MARKETPLACE_ENABLED=false   # Marketplace browsing (disabled)
-FEATURE_FILES_PANEL_ENABLED=false    # Uploaded/session files panel
-FEATURE_CHAT_HISTORY_ENABLED=false   # Previous chat history list
-
-# (Adjust above to stage rollouts. For a bare-bones chat set them all to false.)
->>>>>>> d9f83cf8
+#############################################
+# Core / Development
+#############################################
+# Development mode - skip authentication when true
+DEBUG_MODE=true
+
+MOCK_RAG=true
+
+# Server configuration
+PORT=8000
+APP_NAME=Chat UI 13
+
+# Agent mode configuration
+AGENT_MAX_STEPS=10
+AGENT_DEFAULT_ENABLED=true
+AGENT_MODE_AVAILABLE=true
+
+# API Keys for LLM services
+OPENAI_API_KEY=sk-pro
+ANTHROPIC_API_KEY=your_anthropic_api_key_here
+GOOGLE_API_KEY=your_google_api_key_here
+OPENROUTER_API_KEY=sk-or
+
+
+# Banner system configuration
+BANNER_ENABLED=true
+MOCK_BANNER=true
+BANNER_MOCK_URL=http://localhost:8002
+BANNER_API_KEY=your_banner_api_key_here
+
+
+# Example .env configuration for OpenTelemetry logging
+
+# Environment mode (development or production)
+ENVIRONMENT=development
+
+#############################################
+# UI / Frontend
+#############################################
+
+# OpenTelemetry configuration (optional - for future use)
+# OTEL_EXPORTER_OTLP_ENDPOINT=http://localhost:4317
+# OTEL_SERVICE_NAME=chat-ui-backend
+# OTEL_SERVICE_VERSION=1.0.0
+
+# Log level override (DEBUG, INFO, WARNING, ERROR)
+# LOG_LEVEL=INFO
+
+USE_NEW_FRONTEND=true
+
+#############################################
+# Feature Flags (rollout controls)
+# Toggle advanced capabilities without changing code.
+# Set to true to enable in UI + API; false hides & suppresses data.
+# These are initialized to reflect your current enabled features.
+#############################################
+FEATURE_WORKSPACES_ENABLED=false    # Workspace selector (none configured yet)
+FEATURE_RAG_ENABLED=false            # RAG sources (MOCK_RAG currently true)
+FEATURE_TOOLS_ENABLED=false          # MCP / tools panel
+FEATURE_MARKETPLACE_ENABLED=false   # Marketplace browsing (disabled)
+FEATURE_FILES_PANEL_ENABLED=false    # Uploaded/session files panel
+FEATURE_CHAT_HISTORY_ENABLED=false   # Previous chat history list
+
+# (Adjust above to stage rollouts. For a bare-bones chat set them all to false.)