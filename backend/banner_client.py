--- conflicted
+++ resolved
@@ -1,139 +1,77 @@
-<<<<<<< HEAD
-"""Banner Client for integrating with admin-managed banner messages."""
-
-import logging
-import os
-from typing import List
-from pathlib import Path
-
-logger = logging.getLogger(__name__)
-
-
-class BannerClient:
-    """Client for reading admin-managed banner messages."""
-    
-    def __init__(self):
-        from config import config_manager
-        app_settings = config_manager.app_settings
-        self.enabled = app_settings.banner_enabled
-        
-        if not self.enabled:
-            logger.info("Banner system is disabled")
-        else:
-            logger.info("Banner Client initialized for admin-managed messages")
-    
-    async def get_banner_messages(self) -> List[str]:
-        """Get banner messages from admin-managed messages.txt file."""
-        if not self.enabled:
-            logger.debug("Banner system is disabled, returning empty list")
-            return []
-        
-        try:
-            # Construct absolute path to messages.txt relative to this file
-            current_dir = Path(__file__).parent
-            messages_file = current_dir / "configfilesadmin" / "messages.txt"
-            
-            if not messages_file.exists():
-                logger.debug(f"Admin messages file not found at {messages_file}, returning empty list")
-                return []
-            
-            with open(messages_file, 'r', encoding='utf-8') as f:
-                lines = f.readlines()
-                messages = [line.strip() for line in lines if line.strip()]
-            
-            logger.info(f"Retrieved {len(messages)} banner messages from admin config")
-            return messages
-            
-        except Exception as exc:
-            logger.error(f"Error reading admin banner messages: {exc}", exc_info=True)
-            return []
-
-
-def initialize_banner_client():
-    """Initialize the global banner client after environment variables are loaded."""
-    global banner_client
-    banner_client = BannerClient()
-    return banner_client
-
-
-# Global banner client instance - will be initialized in main.py after env vars are loaded
-banner_client = None
-=======
-"""Banner Client for integrating with admin-managed banner messages."""
-
-import logging
-import os
-from typing import List
-from pathlib import Path
-from fastapi import APIRouter, Depends
-from utils import get_current_user
-
-logger = logging.getLogger(__name__)
-
-# Create the banner router
-banner_router = APIRouter(prefix="/api", tags=["banner"])
-
-
-class BannerClient:
-    """Client for reading admin-managed banner messages."""
-    
-    def __init__(self):
-        from config import config_manager
-        app_settings = config_manager.app_settings
-        self.enabled = app_settings.banner_enabled
-        
-        if not self.enabled:
-            logger.info("Banner system is disabled")
-        else:
-            logger.info("Banner Client initialized for admin-managed messages")
-    
-    async def get_banner_messages(self) -> List[str]:
-        """Get banner messages from admin-managed messages.txt file."""
-        if not self.enabled:
-            logger.debug("Banner system is disabled, returning empty list")
-            return []
-        
-        try:
-            # Read from configfilesadmin/messages.txt
-            messages_file = Path("configfilesadmin/messages.txt")
-            
-            if not messages_file.exists():
-                logger.debug("Admin messages file not found, returning empty list")
-                return []
-            
-            with open(messages_file, 'r', encoding='utf-8') as f:
-                lines = f.readlines()
-                messages = [line.strip() for line in lines if line.strip()]
-            
-            logger.info(f"Retrieved {len(messages)} banner messages from admin config")
-            return messages
-            
-        except Exception as exc:
-            logger.error(f"Error reading admin banner messages: {exc}", exc_info=True)
-            return []
-
-
-def initialize_banner_client():
-    """Initialize the global banner client after environment variables are loaded."""
-    global banner_client
-    banner_client = BannerClient()
-    return banner_client
-
-
-# Global banner client instance - will be initialized in main.py after env vars are loaded
-banner_client = None
-
-
-@banner_router.get("/banners")
-async def get_banners(current_user: str = Depends(get_current_user)):
-    """Get banner messages for display at the top of the UI."""
-    if not banner_client:
-        return {"messages": []}
-    
-    try:
-        messages = await banner_client.get_banner_messages()
-        return {"messages": messages}
-    except Exception as e:
-        logger.error(f"Error fetching banner messages: {e}", exc_info=True)
-        return {"messages": []}
->>>>>>> d9f83cf8
+"""Banner Client for integrating with admin-managed banner messages."""
+
+import logging
+import os
+from typing import List
+from pathlib import Path
+from fastapi import APIRouter, Depends
+from utils import get_current_user
+
+logger = logging.getLogger(__name__)
+
+# Create the banner router
+banner_router = APIRouter(prefix="/api", tags=["banner"])
+
+
+class BannerClient:
+    """Client for reading admin-managed banner messages."""
+    
+    def __init__(self):
+        from config import config_manager
+        app_settings = config_manager.app_settings
+        self.enabled = app_settings.banner_enabled
+        
+        if not self.enabled:
+            logger.info("Banner system is disabled")
+        else:
+            logger.info("Banner Client initialized for admin-managed messages")
+    
+    async def get_banner_messages(self) -> List[str]:
+        """Get banner messages from admin-managed messages.txt file."""
+        if not self.enabled:
+            logger.debug("Banner system is disabled, returning empty list")
+            return []
+        
+        try:
+            # Read from configfilesadmin/messages.txt
+            messages_file = Path("configfilesadmin/messages.txt")
+            
+            if not messages_file.exists():
+                logger.debug("Admin messages file not found, returning empty list")
+                return []
+            
+            with open(messages_file, 'r', encoding='utf-8') as f:
+                lines = f.readlines()
+                messages = [line.strip() for line in lines if line.strip()]
+            
+            logger.info(f"Retrieved {len(messages)} banner messages from admin config")
+            return messages
+            
+        except Exception as exc:
+            logger.error(f"Error reading admin banner messages: {exc}", exc_info=True)
+            return []
+
+
+def initialize_banner_client():
+    """Initialize the global banner client after environment variables are loaded."""
+    global banner_client
+    banner_client = BannerClient()
+    return banner_client
+
+
+# Global banner client instance - will be initialized in main.py after env vars are loaded
+banner_client = None
+
+
+@banner_router.get("/banners")
+async def get_banners(current_user: str = Depends(get_current_user)):
+    """Get banner messages for display at the top of the UI."""
+    if not banner_client:
+        return {"messages": []}
+    
+    try:
+        messages = await banner_client.get_banner_messages()
+        return {"messages": messages}
+    except Exception as e:
+        logger.error(f"Error fetching banner messages: {e}", exc_info=True)
+        return {"messages": []}